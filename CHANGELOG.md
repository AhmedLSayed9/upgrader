<<<<<<< HEAD
## Next

- Implemented [UpgraderState] that is used internally to replace evaluation ready.
- Removed Appcast configuration so that an Appcast [UpgraderStore] can be used.
=======
## 9.0.0

### BREAKING CHANGES

- Moved UI related code outside of Upgrader and into UpgradeAlert and UpgradeCard. Also,
renamed the private methods to make them public. Added and improved example code and README.
- Minimum Dart SDK 3.1.0
- Minimum Flutter SDK 3.13.1
- [371] Added key to alert dialog and alert card.
- [371] Added the parameter `dialogKey` to `UpgraderAlert` that is used by the alert dialog.
- Changed currentAppStoreListingURL, currentAppStoreVersion, and currentInstalledVersion from functions to getters.

Note: This [9.0.0] release is the same as [9.0.0-alpha.3].
>>>>>>> 212c2324

## 9.0.0-alpha.3

- [371] Added the parameter `dialogKey` to `UpgraderAlert` that is used by the alert dialog.

## 9.0.0-alpha.2

- Changed currentAppStoreListingURL, currentAppStoreVersion, and currentInstalledVersion from functions to getters.
- [371] Added key to alert dialog and alert card.

## 9.0.0-alpha.1

- BREAKING: Moved UI related code outside of Upgrader and into UpgradeAlert and UpgradeCard. Also,
renamed the private methods to make them public. Added and improved example code and README.
- Minimum Dart SDK 3.1.0
- Minimum Flutter SDK 3.13.1

## 8.4.0

- [356] Fixed centering issue with Cupertino style UpgradeAlert dialog.
- [357] [359] Updated the package_info_plus dependency to '>=4.0.1 <6.0.0'. Thanks to [@Zazo032](https://github.com/Zazo032) for this update.

## 8.3.0

- [311] Changed the shared_preferences dependency version to '>=2.1.1 <3.0.0' to allow more compatibility.
- [299] Updated UpgradeCard to allow scrolling of release notes.
- Improved language code support so that it is updated with the app.

## 8.2.0

- [336] Changed the device_info_plus dependency version from ^9.0.1 to any which now allows for older versions.

## 8.1.0

- Fixed issue #312 when multiple instances of UpgradeAlert or UpgradeCard were used and the stream had already been listened to.
- All print statements for errors and exceptions have been placed behind a debug flag.

## 8.1.0-alpha.2

- Fixed an issue related to the stream updates from the previous release of 8.1.0-alpha.1.

- From 8.1.0-alpha.1: Fixed issue #312 when multiple instances of UpgradeAlert or UpgradeCard were used and the stream had already been listened to.

## 8.1.0-alpha.1

- Fixed issue #312 when multiple instances of UpgradeAlert or UpgradeCard were used and the stream had already been listened to.

## 8.0.0

- Added support for checking for updates every time the app resumes from the background. (#272)
- Changed the way Upgrader is initialized to support a stream of evaluation requests. The
stream is updated each time the app resumes from the background.
- Added Russian release notes translation. (thanks to @filipp2911)

## 8.0.0-alpha.2

- Fixed an issue with checking for updates after resuming from background.

## 8.0.0-alpha.1

- Added support for checking for updates every time the app resumes from the background. (#272)
- Changed the way Upgrader is initialized to support a stream of evaluation requests. The
stream is updated each time the app resumes from the background.
- Added Russian release notes translation. (thanks to @filipp2911)

## 7.1.0

- Added support for GoRouter. See the README for more details.
- Improved platform support and testing of Appcast for different platforms.
- Created class UpgraderDevice (and mock) to abstract the device_info details which is used for the OS version.

## 7.1.0-alpha.2

- Added support for GoRouter. See the README for more details.

## 7.1.0-alpha.1

- Improved platform support and testing of Appcast for different platforms.
- Created class UpgraderDevice (and mock) to abstract the device_info details which is used for the OS version.

## 7.0.2

- Updated dependency for http to '>=0.13.6 <2.0.0'.
- Added Turkish release notes translation.

## 7.0.1

- Updated dependencies device_info_plus to ^9.0.1 and package_info_plus to ^4.0.1.
- Fixed release notes scrolling issue for Cupertino style dialogs. (#287)

## 7.0.0

### BREAKING CHANGES

- New minimum requirements: Dart 3.0.0 and Flutter 3.10.0.
- Updated code to avoid deprecated warnings.
- Updated many of the package dependencies.

## 6.5.0

- Fixed a few null String objects causing exceptions. #284
- Updated package_info_plus version to '>=3.0.1 <5.0.0'.

## 6.4.0

- Updated device_info_plus version to '>=7.0.0 <10.0.0'.

## 6.3.0

- Improved support for Appcast on macOS. Thanks to [@ahmet-fennel](https://github.com/ahmet-fennel) for this update.
- Added macOS example using Appcast.
- Downgraded the device_info_plus minimum version to 7.0.0 (from 8.0.0).

## 6.2.0

- Added a parameter for the Cupertino button text style. Thanks to [@daniel-possienke](https://github.com/daniel-possienke) for this update.

## 6.1.0

- Fixed issue #262 where the alert dialog content did not scroll up and down with a large amount of release notes.
- Removed unnatural ? character in the Japanese dialog title. (thanks to @K9i-0)
- Fixed typo in README. (thanks to @ishworpanta10)

## 6.0.1

- Updated deprecated theme items and a few iOS config items after running with Flutter 3.7.0

## 6.0.0

- Updated the minimum Flutter SDK version to 3.3.10
- Updated the minimum Dart SDK version to 2.18.6

## 5.1.0

- Updated the initialization of upgrader to use a future that will allow the initialize method to be called multiple times. This
does not require any changes by app code.
- Fixed issue #239 where some Android release notes that contained <br> HTML tags were not converted into \n characters.
- Added Portuguese release notes translation. (thanks to @RodolfoSilva)
- Added new example using upgrader inside a stateless widget.
- Added additional try/catch logic to report App Store API errors.
- Fixed unit tests that were broken due to the initialization changes.

## 5.1.0-alpha.1

- Updated the initialization of upgrader to use a future that will allow the initialize method to be called multiple times. This
does not require any changes by app code.
- Added new example using upgrader inside a stateless widget.
- Added additional try/catch logic to report App Store API errors.
- Fixed unit tests that were broken due to the initialization changes.

## 5.0.0

- Updated to Flutter 3.0.1 and Dart 2.17.1.
- Updated all package dependencies to their latest version.
- Fixed a few warnings.

## 5.0.0-alpha.1

- Updated to Flutter 3.0.1 and Dart 2.17.1.
- Updated all package dependencies to their latest version.
- Fixed a few warnings.

## 4.11.1

- Fixed issue #236 where the 'he' body message was missing a `}` character.

## 4.11.0

- Updated package dependencies:
    - mockito to ">=5.0.0 <5.4.0"
- Added new language translations for Danish ('da'). (thanks to @Ruukas97)
- Updated README to include a screenshot of a minAppVersion example.

## 4.10.0

- Updated minimum Flutter version to 2.5.0 and Dart to 2.14.0.
- Updated package dependencies:
    - device_info_plus to ">=3.2.0 <7.0.0"
    - html to ">=0.15.0 <=0.15.1"
    - http to ">=0.13.0 <=0.13.5"
    - package_info_plus to ">=1.3.0 <3.0.0"
    - shared_preferences to ">=2.0.3 <2.1.0"
    - url_launcher to ">=6.1.0 <= 6.1.5"

## 4.9.0

- Expanded dependency version ranges without breaking compatibility. More dependency
updates coming in the next update.
- Updated package dependencies:
    - device_info_plus to ">=3.2.0 <6.0.0"
    - http to ">=0.13.0 <=0.13.3"
    - os_detect to ">=2.0.0 <2.1.0"
    - package_info_plus to ">=1.3.0 <=1.4.2"
    - shared_preferences to ">=2.0.3 <=2.0.7"
- Updated example to use Dart >=2.12.0.

## 4.8.1

- Fixed Android locale language code in lookupURLById. Thanks to [@humanolaranja](https://github.com/humanolaranja) for this update.

## 4.8.0

- Release notes for the Android Play Store now display in device locale language code. Updated the Play Store API request to include the language code. Thanks to [@humanolaranja](https://github.com/humanolaranja) for this update.

## 4.7.0

- Changed the Android Play Store description minimum app version tag from `[:mav: 1.2.3]`, which is not allowed by Google,
to `[Minimum supported app version: 1.2.3]`, which should be allowed. Thanks to @joymyr for the suggestion.
- Improved the Android Play Store command line app by adding country as an optional parameter.
- Updated README with platforms supported.

## 4.7.0-alpha.1

- Changed the Android Play Store description minimum app version tag from `[:mav: 1.2.3]`, which is not allowed by Google,
to `[Minimum supported app version: 1.2.3]`, which should be allowed. Thanks to @joymyr for the suggestion.

## 4.6.1

- Added new language translations for Chinese ('zh'). (thanks to @nivlaoh)
- Added new language translations for Hebrew ('he'). (thanks to @TomerPacific)
- Added new language translations for Hindi ('hi'). (thanks to @chirag-chopra)
- Added new language translations for Telugu ('te'). (thanks to @moulibheemaneti)
- Added Indonesian releaseNotes translation. (thanks to @malvinpratama)
- Added Italian releaseNotes translation. (thanks to @JustLazzah)
- Added Japanese releaseNotes translation. (thanks to @akirakakar)

## 4.6.0

- Updated the Android Play Store API request to include the country code, and added cache buster to break the HTTP caching.
- Updated the device_info_plus dependency to include version 4.1.0 and up to <4.2.0.

## 4.5.0

- Added German releaseNotes translation. (thanks to @LenhartStephan)
- Fixed punctuation for French language. (thanks to @benoitkugler)
- Added French releaseNotes translation. (thanks to @benoitkugler)
- Added Arabic releaseNotes translation. (thanks to @AhmadAbuRjeila)
- Fixed minor issue with the Arabic translation of the word "later". (thanks to @alhamri)

## 4.4.2

- Corrected CHANGELOG issue with version 4.4.1.

## 4.4.1

- Fixed launch url malfunction issue with iOS. (thanks to @samcho0608)

## 4.4.0

- Updated the version package to support version ranges from >=2.0.0 <3.1.0.
- Improved exception handling around version parsing.
- Fixed methods ITunesResults.minAppVersion and PlayStoreResults.minAppVersion to
handle tagName parameter properly.

## 4.3.0

- Updated the device_info_plus package to support version ranges from >=3.2.0 to <4.1.0.
- Improved the use of shared preferences in unit test.

## 4.2.2

- Fixed an issue on Android when the Webview was opening instead of the Play Store.

## 4.2.2-alpha.1

- Fixed an issue on Android when the Webview was opening instead of the Play Store.
- This is a pre-release to allow for testing with a large amount of developers.

## 4.2.1

- After the latest update to the Play Store, the Android app version was not being
found on the Play Store. This has been resolved.
- Changed the "upgrader: instantiated." message to be behind debugLogging.

## 4.2.1-alpha.2

- Removed noisy exception messages that were logged during Play Store access.

## 4.2.1-alpha.1

- After the latest update to the Play Store, the Android app version was not being
found on the Play Store. This has been resolved.
- This is a pre-release to allow for testing with a large amount of developers.

## 4.2.0

- Updated Play Store release notes containing `<br>` to use newline ('\n') instead.

## 4.1.2

* Fixed Flutter 3 warnings related to `WidgetsBinding.instance`.
* Fixed a typo in the Persian body message.
* Updated xml dependency to ">=5.0.2 <7.0.0".

## 4.1.1

* Fixed error from pub.dev because it used Flutter 2.10.5: "The property 'window' can't be unconditionally accessed because the receiver can be 'null'."

## 4.1.0

* Minor updates after upgrading Flutter to 3.0.0 and Dart to 2.17.0.

## 4.0.0

* [BREAKING] No more singleton. This is a huge update to remove the use of a singleton for Upgrader.
It is now a normal class that is passed to either UpgradeAlert or UpgradeCard.
This makes it easy to subclass Upgrader and change its behavior. The parameters
to UpgradeAlert and UpgradeCard have been removed, and can be set on Upgrader.
See the various examples for more information.

* Changed the callback signature for the willDisplayUpgrade callback to add
minAppVersion, installedVersion, and appStoreVersion parameters.

* Updated url_launcher to version 6.1.0.

* There are no new features, no feature updates, and no bug fixes in this release.

## 4.0.0-alpha.4

[BREAKING]
Changed the callback signature for the willDisplayUpgrade callback to add
minAppVersion, installedVersion, and appStoreVersion parameters.

## 4.0.0-alpha.3

Moved the upgrader parameter for UpgradeCard to a named parameter.

There are no new features, no feature updates, and no bug fixes in this release.

## 4.0.0-alpha.2

The Upgrader class is now used as a shared instance with UpgradeAlert and UpgradeCard.

There are no new features, no feature updates, and no bug fixes in this release.

## 4.0.0-alpha.1

[BREAKING]
No more singleton. This is a huge update to remove the use of a singleton for Upgrader.
It is now a normal class that is passed to either UpgradeAlert or UpgradeCard.
This makes it easy to subclass Upgrader and change its behavior. The parameters
to UpgradeAlert and UpgradeCard have been removed, and can be set on Upgrader.
See the various examples for more information.

Updated url_launcher to version 6.1.0.

There are no new features, no feature updates, and no bug fixes in this release.

## 3.15.0

* Added new language translations for Mongolian ('mn').
* Added new message phrase for 'Release Notes'. All language translations need
to be updated to include a translation. The English and Spanish translations are
included.
* Updated url_launcher to version 6.1.0, and fixed two deprecations from that upgrade.

## 3.14.0

* BREAKING (Minor): Changed the parameter name `debugAlwaysUpgrade` to `debugDisplayAlways`
in `UpgradeAlert` and `UpgradeCard` to be consistent with the rest of the code
and with the README.
* Added new language translation for Dutch ('nl').
* Added new language translation for Khmer ('km').
* Added new language translation for Haitian Creole ('ht').
* Added new language translation for Japanese ('ja').
* Added new callback: `willDisplayUpgrade`: called when `upgrader` determines that
an upgrade may or may not be displayed, defaults to ```null```. The `value`
parameter will be true when it should be displayed, and false when it should not
be displayed. One good use for this callback is logging metrics for your app.

## 3.13.0

* Added new language translation for Swedish ('sv').

## 3.12.1

* Removed the use of dart:io from the package to allow for compatibility on web.
Added use of package os_detect instead. Testing still uses dart:io.

## 3.12.0

* Updated to device_info_plus.
* Changed from using pedantic to flutter_lints. Now using the rules from
flutter_lints/flutter.yaml.
* Now using const instead of final on many variables.
* Resolved linting issues. Used typed over untyped uninitialized variables.

## 3.11.1

* Fixed exception while running in the browser. Added example support for web.

## 3.11.0

* Added new language translations for Greek ('el').

## 3.10.0

* Added new language translations for Lithuanian ('lt').

## 3.9.0

* Added support for minimum app version in the app store description field. See
README for more details.

## 3.8.0

* Added new language translations for Norwegian ('nb').

## 3.7.0

* Migrated from the deprecated package_info plugin to package_info_plus.

## 3.6.0

* Fixed exception for Android release notes when there was no WHAT'S NEW section
on Google Play. Now, the main app description will be used for release notes.

## 3.5.1

* Fixed issue with large text on a small device. Now, the content will scroll.

## 3.5.0

* Added support for Android using the Google Play Store. Now, by default on
Android, the version of the app on the Google Play Store will be used, and there
is no need to setup the Appcast. You can continue using the Appcast on Android,
but it is no longer needed when the app is in the Google Play Store.
* Added a cache buster to the iTunes API URL to break the HTTP caching.

## 3.4.1

* Fixed issue with Appcast where the upgrade message was not displayed.

## 3.4.0

* Added new language translations for Tamil ('ta'), Kazakh ('kk'), Bengali ('bn'), Ukrainian ('uk').

## 3.3.1

* Fixed the parsing of the Appcast body to handle UTF-8 correctly.

## 3.3.0

* When using the ```UpgradeAlert``` widget, the Android back button will not
dismiss the alert dialog by default anymore. To allow the back button to dismiss
the dialog, use ```shouldPopScope``` and return true.

## 3.2.1

* Resolved issue where release notes for the iOS App Store always displayed Minor updates and improvements.

## 3.2.0

* Resolved issue where the country code used by the iTunes Search API should have been upper case.

## 3.1.0

* Added release notes. On iOS the release notes are automatically displayed. For Appcast the description will be used for release notes.
* Added new language translations for Filipino ('fil') and Persian ('fa').

## 3.0.0

* Moved to Flutter 2.0.0 stable.

## 3.0.0-nullsafety.2

* Resolved issues with unit tests so all are passing now. Minor package upgrades.

## 3.0.0-nullsafety.1

* BREAKING CHANGE - Migrated to null safety.
* Upgraded these packages to null safety: device_info, http, package_info, shared_preferences, url_launcher, xml, mockito, pedantic, version.
* Removed reference to unused package flutter_device_locale.
* Skipped many of the unit tests because they could not be quickly resolved of failures. Will send a pre-release version out quickly before testing is completed so that others can use this, and then continue working on the failed tests before release.

## 2.8.2

* Fixed issue with language code that was not supported. It now defaults to 'en' English.
* Added Codemagic CI configuration file.

## 2.8.1

* Improved error checking on UpgraderMessages language code.
* Added extra debug logging.

## 2.8.0

* Changed the parameter daysUntilAlertAgain to durationUntilAlertAgain which is
a breaking change. Thanks to [José](https://github.com/nwparker) for his contribution.
* Updated the Android example to AndroidX.
* Added extra debug logging for language code.
* Moved classes AlertStyleWidget, UpgradeBase, and UpgradeCard into their own Dart files.
* Added Cupertino style alert test.

## 2.7.3

* Added a property to the Upgrader class to allow mocking out Appcast for testing. Thanks
to [Jonah Walker](https://github.com/supposedlysam-bb) for the update.

## 2.7.2

* Added a wider version range for package device_info, up to <1.1.0.

## 2.7.1

* Added extra debug logging.

## 2.7.0

* Added support for a Cupertino style dialog for UpgradeAlert.

## 2.6.2

* Added new language translations for Vietnamese ('vi'), Russian ('ru), Hungarian ('hu'), Turkish ('tr), Indonesian ('id).

## 2.6.1

* Fixed Portuguese and Korean body messages that were reversed. Thanks to Clare Kang for the fix.

## 2.6.0

* Added new language translations for German ('de') and Italian ('it').

## 2.5.2

* Fixed potential crash when the app name is null.

## 2.5.1

* Fixed a bug on Android where the alert was displayed without using an Appcast.

## 2.5.0

* Added new language translations for Polish ('pl') and Korean ('ko').

## 2.4.1

* Fixed issue with default country code

## 2.4.0

* Added new language translations for French ('fr') and Portuguese ('pt').
* Updated the Appcast class to support a newer version of the Xml package.

## 2.3.0

* Enhanced to prevent the dialog and card from being closed when in a blocked state, either with a critical update, or when the minimum app version is enforced.

## 2.2.1

* Added support for mocking the Appcast.

## 2.2.0

* Added support for Arabic language localization.

## 2.1.0

* Added support for an optional minimum app version. If the installed version is below the minimum app version,
the ignore and later buttons will be hidden. This is similar to the critical update attribute for Appcast.
* The iOS App Store query will now default to the country code of the system locale,
instead of `US`. This will help suggest upgrades to users from countries other than
the US. The country code can be overriden with the optional `countryCode` parameter.

## 2.0.0

* Major enhancements!
* This update provides language localization in English and Spanish using the new class UpgraderMessage, with the ability to add additional languages, and customize strings. Support for Spanish is included and will work without code changes.
* A few parameters were removed, and if used, will be a breaking change. Most use of this update will not require code changes.
* Five parameters removed: buttonTitleIgnore, buttonTitleLater, buttonTitleUpdate, prompt, title.
* All parameters that were removed are now contained in the messages parameter.
* The body of the message can now be customized and uses mustache style template variables.
* Bumped version to 2.0.0

## 0.11.2

* Removed the restriction for Flutter SDK <1.18.0

## 0.11.1

* Changed use of TargetPlatform and eliminated some warnings.

## 0.11.0

* Updated Flutter SDK to <1.18.0 in support of Flutter 1.17.0.

## 0.10.4

* Updated dependency xml to ">=3.5.0 <5.0.0" to improve score on pub.dev in the 
Maintenance issues and suggestions section.

## 0.10.3

* Updated depenency flutter_device_locale to 0.4.0, and xml to 3.5.0, to improve score on pub.dev in the 
Maintenance issues and suggestions section.

## 0.10.2

* Prepare for 1.0.0 version of sensors and package_info. ([dart_lsc](https://github.com/amirh/dart_lsc))

## 0.10.1

* Downgraded Flutter to stable channel on Travis CI and CircleCI builds to align with pub.dev health scoring.
* Removed the use of TargetPlatform.macOS since it is only available on Flutter 1.13.0 and above.

## 0.10.0

* Added options to hide ignore and later buttons. (Thanks to Karthik Ponnam)
* Added option to close alert dialog on tap outside of alert dialog. (Thanks to Karthik Ponnam)
* 

## 0.9.0

* Added minimum support for Flutter at version 1.30.0 and above to support TargetPlatform.macOS.

## 0.8.1

* Removed TargetPlatform.macOS since pub.dev does not support it yet.

## 0.8.0

* Added support to ITunesSearchAPI for the country query string parameter. Improved example, and added a few new iTunes tests. Minor updates based on Health suggestions from pub.dev, utilizing pedantic.

## 0.7.0

* Improved error messaging, allowed Appcast OS name (sparkle:os) to be case insensitive, example
defaults to debug logging on, and added command line app to evaluate the iTunes search.

## 0.6.0

* Fixed issue to not use the OS version string (deviceInfo.androidInfo.version.baseOS) when it is not a valid Semantic Version as defined here http://semver.org/.

## 0.5.1+1

* updated the examples with an Appcast for Android.

## 0.5.1

* downgraded the xml package version to 3.4.0 to be compatible with Dart 2.2, and updated the Dart version to 2.2.0

## 0.5.0

* **Breaking change**. Migrate from the deprecated original Android Support Library to AndroidX. This shouldn't result in any functional changes, but it requires any Android apps using this plugin to also migrate if they're using the original support library.

## 0.4.3

* improved README documentation and example code

## 0.4.2

* fixed README file that appears on the Dart Packages website

## 0.4.1

* fixed README file that appears on the Dart Packages website

## 0.4.0

* added Appcast to support Android upgrades

## 0.3.0

* added UpgradeCard class

## 0.2.0

* added many customizations to the widget including callbacks for onIgnore, onLater, and onUpdate
* updated the README screenshot
* updated tests, improved README
* broke out widget into new file 

## 0.1.0

* Initial Open Source release.<|MERGE_RESOLUTION|>--- conflicted
+++ resolved
@@ -1,9 +1,8 @@
-<<<<<<< HEAD
 ## Next
 
 - Implemented [UpgraderState] that is used internally to replace evaluation ready.
 - Removed Appcast configuration so that an Appcast [UpgraderStore] can be used.
-=======
+
 ## 9.0.0
 
 ### BREAKING CHANGES
@@ -17,7 +16,6 @@
 - Changed currentAppStoreListingURL, currentAppStoreVersion, and currentInstalledVersion from functions to getters.
 
 Note: This [9.0.0] release is the same as [9.0.0-alpha.3].
->>>>>>> 212c2324
 
 ## 9.0.0-alpha.3
 
