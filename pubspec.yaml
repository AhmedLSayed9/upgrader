--- conflicted
+++ resolved
@@ -1,10 +1,6 @@
 name: upgrader
 description: Flutter package for prompting users to upgrade when there is a newer version of the app in the store.
-<<<<<<< HEAD
 version: 7.1.0-alpha.1
-=======
-version: 7.0.2
->>>>>>> 41584b7a
 homepage: https://github.com/larryaasen/upgrader
 
 environment:
