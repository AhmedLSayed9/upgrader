--- conflicted
+++ resolved
@@ -6,26 +6,17 @@
   push:
     branches:
       - '*'
-<<<<<<< HEAD
   paths:
       - '.github/workflows/main.yml'
   paths-ignore:
-      - '.github/**'
-=======
-    paths-ignore:
       - '.github/workflows/platforms.yml'
->>>>>>> 081b98f9
 
 jobs:
   build-and-test:
     runs-on: macos-latest
     strategy:
       matrix:
-<<<<<<< HEAD
-        flutter-version: ['3.3.12', '3.7.0']
-=======
         flutter-version: ['3.10.0']
->>>>>>> 081b98f9
 
     steps:
       - uses: actions/checkout@v3
