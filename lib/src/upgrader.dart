// Copyright (c) 2018-2024 Larry Aasen. All rights reserved.

import 'dart:async';
import 'dart:ui';

import 'package:flutter/material.dart';
import 'package:http/http.dart' as http;
import 'package:package_info_plus/package_info_plus.dart';
import 'package:shared_preferences/shared_preferences.dart';
import 'package:url_launcher/url_launcher.dart';
import 'package:version/version.dart';

import 'upgrade_device.dart';
import 'upgrade_messages.dart';
import 'upgrade_os.dart';
import 'upgrade_state.dart';
import 'upgrade_store_controller.dart';
import 'upgrader_version_info.dart';

/// Signature of callbacks that have no arguments and return bool.
typedef BoolCallback = bool Function();

/// Signature of callbacks that have a bool argument and no return.
typedef VoidBoolCallback = void Function(bool value);

/// Signature of callback for willDisplayUpgrade. Includes display,
/// installedVersion, and versionInfo.
typedef WillDisplayUpgradeCallback = void Function({
  required bool display,
  String? installedVersion,
  UpgraderVersionInfo? versionInfo,
});

/// Creates a shared instance of [Upgrader].
Upgrader _sharedInstance = Upgrader();

/// An upgrade controllerthat maintains a [state] that is used to
/// trigger an alert or other UI to evaluate upgrading criteria.
///
/// See also:
///
///  * [UpgraderMessages], the default localized messages used for display.
///  * [UpgraderState], the [Upgrader] state.
class Upgrader with WidgetsBindingObserver {
  /// Creates an uprade controller that maintains a [state] that is used to
  /// trigger an alert or other UI to evaluate upgrading criteria.
  Upgrader({
    http.Client? client,
    String? countryCode,
    bool debugDisplayAlways = false,
    bool debugDisplayOnce = false,
    bool debugLogging = false,
    Duration durationUntilAlertAgain = const Duration(days: 3),
    String? languageCode,
    UpgraderMessages? messages,
    String? minAppVersion,
    UpgraderStoreController? storeController,
    UpgraderDevice? upgraderDevice,
    UpgraderOS? upgraderOS,
    this.willDisplayUpgrade,
  })  : _state = UpgraderState(
          client: client ?? http.Client(),
          countryCodeOverride: countryCode,
          debugDisplayAlways: debugDisplayAlways,
          debugDisplayOnce: debugDisplayOnce,
          debugLogging: debugLogging,
          durationUntilAlertAgain: durationUntilAlertAgain,
          languageCodeOverride: languageCode,
          messages: messages,
          minAppVersion:
              parseVersion(minAppVersion, 'minAppVersion', debugLogging),
          upgraderDevice: upgraderDevice ?? UpgraderDevice(),
          upgraderOS: upgraderOS ?? UpgraderOS(),
        ),
        storeController = storeController ?? UpgraderStoreController() {
    if (_state.debugLogging) {
      print("upgrader: instantiated");
    }
  }

  /// The controller that provides the store details for each platform.
  UpgraderStoreController storeController;

  /// Called when [Upgrader] determines that an upgrade may or may not be
  /// displayed. The [value] parameter will be true when it should be displayed,
  /// and false when it should not be displayed. One good use for this callback
  /// is logging metrics for your app.
  WillDisplayUpgradeCallback? willDisplayUpgrade;

  /// A shared instance of [Upgrader].
  static Upgrader get sharedInstance => _sharedInstance;

  /// The [Upgrader] state.
  UpgraderState _state;
  UpgraderState get state => _state;

  /// A stream that provides a new state each time an evaluation should be performed.
  /// The values will always be the state.
  Stream<UpgraderState> get stateStream => _streamController.stream;
  final _streamController = StreamController<UpgraderState>.broadcast();

  /// Track the initialization future so that [initialize] can be called multiple times.
  Future<bool>? _futureInit;

  bool _initCalled = false;
  Version? _updateAvailable;
  DateTime? _lastTimeAlerted;
  Version? _lastVersionAlerted;
  Version? _userIgnoredVersion;
  bool _hasAlerted = false;

  static const notInitializedExceptionMessage =
      'upgrader: initialize() not called. Must be called first.';

  /// Initialize [Upgrader] by getting saved preferences, getting platform package info, and getting
  /// released version info.
  Future<bool> initialize() async {
    if (state.debugLogging) print('upgrader: initialize called');

    if (_futureInit != null) return _futureInit!;

    _futureInit = Future(() async {
      if (state.debugLogging) print('upgrader: initializing');

      if (_initCalled) {
        assert(false, 'This should never happen.');
        return true;
      }
      _initCalled = true;

      await getSavedPrefs();

      if (state.debugLogging) print('upgrader: ${state.upgraderOS}');

      if (state.packageInfo == null) {
        try {
          final packageInfo = await PackageInfo.fromPlatform();
          updateState(state.copyWith(packageInfo: packageInfo));
        } catch (e) {
          if (state.debugLogging) {
            print('upgrader: PackageInfo exception: $e');
          }
        }
      }

      final packageInfo = state.packageInfo;
      if (state.debugLogging && packageInfo != null) {
        print('upgrader: packageInfo packageName: ${packageInfo.packageName}');
        print('upgrader: packageInfo appName: ${packageInfo.appName}');
        print('upgrader: packageInfo version: ${packageInfo.version}');
      }

      await updateVersionInfo();

      // Add an observer of application events, so that when the app returns
      // from the background, the version info is updated.
      WidgetsBinding.instance.addObserver(this);

      return true;
    });
    return _futureInit!;
  }

  /// Updates the Upgrader state, which updates the stream, which triggers a
  /// call to [shouldDisplayUpgrade].
  void updateState(UpgraderState newState,
      {bool updateTheVersionInfo = false}) {
    _state = newState;

    if (updateTheVersionInfo) {
      Future.delayed(Duration.zero).then((value) async {
        await updateVersionInfo();
      });
      return;
    }
    updateStream();
  }

  /// Updates the stream with the current state, which triggers the stream to
  /// indicate an evaluation should be performed.
  void updateStream() {
    _streamController.add(_state);
  }

  /// Remove any resources allocated.
  void dispose() {
    // Remove the observer of application events.
    WidgetsBinding.instance.removeObserver(this);
  }

  /// Handle application events.
  @override
  Future<void> didChangeAppLifecycleState(
      AppLifecycleState lifecycleState) async {
    super.didChangeAppLifecycleState(lifecycleState);

    // When app has resumed from background.
    if (lifecycleState == AppLifecycleState.resumed) {
      await updateVersionInfo();
    }
  }

  /// Update the version info for this app by using an [UpgraderStore] to get
  /// the [UpgraderVersionInfo].
  Future<UpgraderVersionInfo?> updateVersionInfo() async {
    if (state.packageInfo == null || state.packageInfo!.packageName.isEmpty) {
      updateState(state.copyWithNull(versionInfo: null));
      return null;
    }

    // Determine the store to be used for this app.
    final store = storeController.getUpgraderStore(state.upgraderOS);
    if (store == null) {
      if (state.debugLogging) {
        print('upgrader: updateVersionInfo found no store controller');
      }
      updateState(state.copyWithNull(versionInfo: null));
      return null;
    }

    // Determine the installed version of this app.
    late Version installedVersion;
    try {
      installedVersion = Version.parse(state.packageInfo!.version);
    } catch (e) {
      if (state.debugLogging) {
        print('upgrader: installedVersion exception: $e');
      }
      updateState(state.copyWithNull(versionInfo: null));
      return null;
    }

    final locale = findLocale();

<<<<<<< HEAD
      // Get Android version from Google Play Store, or
      // get iOS version from iTunes Store.
      if (upgraderOS.isAndroid) {
        await _getAndroidStoreVersion(country: country, language: language);
      } else if (upgraderOS.isIOS) {
        final iTunes = ITunesSearchAPI();
        iTunes.debugLogging = debugLogging;
        iTunes.client = client;
        final response = await (iTunes
            .lookupByBundleId(_packageInfo!.packageName, country: country));
        if (response != null) {
          _appStoreVersion = iTunes.version(response);
          _appStoreListingURL = iTunes.trackViewUrl(response);
          _releaseNotes ??= iTunes.releaseNotes(response);
          final mav = iTunes.minAppVersion(response);
          if (mav != null) {
            minAppVersion = mav.toString();
            if (debugLogging) {
              print('upgrader: ITunesResults.minAppVersion: $minAppVersion');
            }
          }
        }
      }
=======
    // Determine the country code of the locale, defaulting to `US`.
    final country =
        state.countryCodeOverride ?? findCountryCode(locale: locale);
    if (state.debugLogging) {
      print('upgrader: countryCode: $country');
>>>>>>> 8e830d24
    }

    // Determine the language code of the locale, defaulting to `en`.
    final language =
        state.languageCodeOverride ?? findLanguageCode(locale: locale);
    if (state.debugLogging) {
      print('upgrader: languageCode: $language');
    }

    // Get the version info from the store.
    final versionInfo = await store.getVersionInfo(
        state: state,
        installedVersion: installedVersion,
        country: country,
        language: language);

    updateState(state.copyWith(versionInfo: versionInfo));

    return versionInfo;
  }

  bool verifyInit() {
    if (!_initCalled) {
      throw (notInitializedExceptionMessage);
    }
    return true;
  }

  String appName() {
    verifyInit();
    return state.packageInfo?.appName ?? '';
  }

  String body(UpgraderMessages messages) {
    var msg = messages.message(UpgraderMessage.body)!;
    msg = msg.replaceAll('{{appName}}', appName());
    msg = msg.replaceAll(
        '{{currentAppStoreVersion}}', currentAppStoreVersion ?? '');
    msg = msg.replaceAll(
        '{{currentInstalledVersion}}', currentInstalledVersion ?? '');
    return msg;
  }

  bool blocked() {
    return belowMinAppVersion() || versionInfo?.isCriticalUpdate == true;
  }

  bool shouldDisplayUpgrade() {
    final isBlocked = blocked();

    if (state.debugLogging) {
      print('upgrader: blocked: $isBlocked');
      print('upgrader: debugDisplayAlways: ${state.debugDisplayAlways}');
      print('upgrader: debugDisplayOnce: ${state.debugDisplayOnce}');
      print('upgrader: hasAlerted: $_hasAlerted');
    }

    bool rv = true;
    if (state.debugDisplayAlways || (state.debugDisplayOnce && !_hasAlerted)) {
      rv = true;
    } else if (!isUpdateAvailable()) {
      rv = false;
    } else if (isBlocked) {
      rv = true;
    } else if (isTooSoon() || alreadyIgnoredThisVersion()) {
      rv = false;
    }
    if (state.debugLogging) {
      print('upgrader: shouldDisplayUpgrade: $rv');
    }

    // Call the [willDisplayUpgrade] callback when available.
    if (willDisplayUpgrade != null) {
      willDisplayUpgrade!(
        display: rv,
        installedVersion: state.packageInfo?.version,
        versionInfo: versionInfo,
      );
    }

    return rv;
  }

  /// Is installed version below minimum app version?
  bool belowMinAppVersion() {
    var rv = false;
    final minVersion = state.minAppVersion ?? versionInfo?.minAppVersion;
    if (minVersion != null && state.packageInfo != null) {
      try {
        final installedVersion = Version.parse(state.packageInfo!.version);
        rv = installedVersion < minVersion;
      } catch (e) {
        if (state.debugLogging) {
          print(e);
        }
      }
    }
    return rv;
  }

  bool isTooSoon() {
    if (_lastTimeAlerted == null) {
      return false;
    }

    final lastAlertedDuration = DateTime.now().difference(_lastTimeAlerted!);
    final rv = lastAlertedDuration < state.durationUntilAlertAgain;
    if (rv && state.debugLogging) {
      print('upgrader: isTooSoon: true');
    }
    return rv;
  }

  bool alreadyIgnoredThisVersion() {
    final rv = _userIgnoredVersion != null &&
        _userIgnoredVersion == versionInfo?.appStoreVersion;
    if (rv && state.debugLogging) {
      print('upgrader: alreadyIgnoredThisVersion: true');
    }
    return rv;
  }

  bool isUpdateAvailable() {
    if (state.debugLogging) {
      print('upgrader: installedVersion: ${state.packageInfo?.version}');
      print('upgrader: minAppVersion: ${state.minAppVersion}');
    }
    if (versionInfo?.appStoreVersion == null ||
        state.packageInfo?.version == null) {
      if (state.debugLogging) print('upgrader: isUpdateAvailable: false');
      return false;
    }

    try {
      final installedVersion = Version.parse(state.packageInfo!.version);

      final available = versionInfo!.appStoreVersion! > installedVersion;
      _updateAvailable = available ? versionInfo?.appStoreVersion : null;
    } on Exception catch (e) {
      if (state.debugLogging) {
        print('upgrader: isUpdateAvailable: $e');
      }
    }
    final isAvailable = _updateAvailable != null;
    if (state.debugLogging) print('upgrader: isUpdateAvailable: $isAvailable');
    return isAvailable;
  }

  Locale findLocale({BuildContext? context}) {
    Locale? locale;
    if (context != null) {
      locale = Localizations.maybeLocaleOf(context);
    }
    locale ??= PlatformDispatcher.instance.locale;
    if (state.debugLogging) {
      print('upgrader: current locale: $locale');
    }
    return locale;
  }

  /// Determine the current country code, either from the context, or
  /// from the system-reported default locale of the device. The default
  /// is `US`.
  String? findCountryCode({required Locale locale}) {
    final code = locale.countryCode ?? 'US';
    return code;
  }

  /// Determine the current language code, either from the context, or
  /// from the system-reported default locale of the device. The default
  /// is `en`.
  String? findLanguageCode({required Locale locale}) {
    final code = locale.languageCode;
    return code;
  }

  static Future<void> clearSavedSettings() async {
    var prefs = await SharedPreferences.getInstance();
    await prefs.remove('userIgnoredVersion');
    await prefs.remove('lastTimeAlerted');
    await prefs.remove('lastVersionAlerted');

    return;
  }

  /// Determine which [UpgraderMessages] object to use. It will be either the one passed
  /// to [Upgrader], or one based on the app locale.
  UpgraderMessages determineMessages(BuildContext context) {
    if (state.messages != null) return state.messages!;

    String? languageCode = state.languageCodeOverride;
    if (languageCode == null) {
      final locale = findLocale(context: context);
      languageCode = locale.languageCode;
    }

    final appMessages = UpgraderMessages(code: languageCode);

    if (appMessages.languageCode.isEmpty) {
      print('upgrader: error -> languageCode is empty');
    } else if (state.debugLogging) {
      print('upgrader: languageCode: ${appMessages.languageCode}');
    }

    return appMessages;
  }

  Future<bool> saveIgnored() async {
    var prefs = await SharedPreferences.getInstance();

    _userIgnoredVersion = versionInfo?.appStoreVersion;
    await prefs.setString(
        'userIgnoredVersion', _userIgnoredVersion?.toString() ?? '');
    return true;
  }

  Future<bool> saveLastAlerted() async {
    var prefs = await SharedPreferences.getInstance();
    _lastTimeAlerted = DateTime.now();
    await prefs.setString('lastTimeAlerted', _lastTimeAlerted.toString());

    _lastVersionAlerted = versionInfo?.appStoreVersion;
    await prefs.setString(
        'lastVersionAlerted', _lastVersionAlerted?.toString() ?? '');

    _hasAlerted = true;
    return true;
  }

  Future<bool> getSavedPrefs() async {
    var prefs = await SharedPreferences.getInstance();
    final lastTimeAlerted = prefs.getString('lastTimeAlerted');
    if (lastTimeAlerted != null) {
      _lastTimeAlerted = DateTime.parse(lastTimeAlerted);
    }
    final versionAlerted = prefs.getString('lastVersionAlerted');
    if (versionAlerted != null) {
      try {
        _lastVersionAlerted = Version.parse(versionAlerted);
      } catch (e) {
        if (state.debugLogging) {
          print('upgrader: lastVersionAlerted exception: $e');
        }
      }
    }
    final ignoredVersion = prefs.getString('userIgnoredVersion');
    if (ignoredVersion != null) {
      try {
        _userIgnoredVersion = Version.parse(ignoredVersion);
      } catch (e) {
        if (state.debugLogging) {
          print('upgrader: userIgnoredVersion exception: $e');
        }
      }
    }

    return true;
  }

  /// Launch the app store from the app store listing URL.
  void sendUserToAppStore() async {
    final appStoreListingURL = versionInfo?.appStoreListingURL;
    if (appStoreListingURL == null || appStoreListingURL.isEmpty) {
      if (state.debugLogging) {
        print('upgrader: empty appStoreListingURL');
      }
      return;
    }

    if (state.debugLogging) {
      print('upgrader: launching: $appStoreListingURL');
    }

    if (await canLaunchUrl(Uri.parse(appStoreListingURL))) {
      try {
        await launchUrl(Uri.parse(appStoreListingURL),
            mode: state.upgraderOS.isAndroid
                ? LaunchMode.externalNonBrowserApplication
                : LaunchMode.platformDefault);
      } catch (e) {
        if (state.debugLogging) {
          print('upgrader: launch to app store failed: $e');
        }
      }
    }
  }

  static Version? parseVersion(
      String? version, String name, bool debugLogging) {
    if (version == null) return null;
    try {
      return Version.parse(version);
    } catch (e) {
      // if (state.debugLogging) {
      print('upgrader: _parseVersion $name exception: $e');
      // }
      return null;
    }
  }
}

extension UpgraderExt on Upgrader {
  String? get currentAppStoreListingURL =>
      state.versionInfo?.appStoreListingURL;

  String? get currentAppStoreVersion =>
      state.versionInfo?.appStoreVersion?.toString();

  String? get currentInstalledVersion => state.packageInfo?.version;

  String? get releaseNotes => state.versionInfo?.releaseNotes;

  void installPackageInfo({PackageInfo? packageInfo}) {
    updateState(state.copyWith(packageInfo: packageInfo),
        updateTheVersionInfo: true);
  }

  /// The minAppVersion in the Upgrader state.
  String? get minAppVersion => state.minAppVersion.toString();

  set minAppVersion(String? version) {
    if (version == null) {
      updateState(
          state.copyWithNull(
            minAppVersion: true,
          ),
          updateTheVersionInfo: true);
    } else {
      final parsedVersion =
          Upgrader.parseVersion(version, 'minAppVersion', state.debugLogging);
      if (parsedVersion != null) {
        updateState(state.copyWith(minAppVersion: parsedVersion),
            updateTheVersionInfo: true);
      }
    }
  }

  /// The latest version info for this app.
  UpgraderVersionInfo? get versionInfo => state.versionInfo;
}<|MERGE_RESOLUTION|>--- conflicted
+++ resolved
@@ -232,37 +232,11 @@
 
     final locale = findLocale();
 
-<<<<<<< HEAD
-      // Get Android version from Google Play Store, or
-      // get iOS version from iTunes Store.
-      if (upgraderOS.isAndroid) {
-        await _getAndroidStoreVersion(country: country, language: language);
-      } else if (upgraderOS.isIOS) {
-        final iTunes = ITunesSearchAPI();
-        iTunes.debugLogging = debugLogging;
-        iTunes.client = client;
-        final response = await (iTunes
-            .lookupByBundleId(_packageInfo!.packageName, country: country));
-        if (response != null) {
-          _appStoreVersion = iTunes.version(response);
-          _appStoreListingURL = iTunes.trackViewUrl(response);
-          _releaseNotes ??= iTunes.releaseNotes(response);
-          final mav = iTunes.minAppVersion(response);
-          if (mav != null) {
-            minAppVersion = mav.toString();
-            if (debugLogging) {
-              print('upgrader: ITunesResults.minAppVersion: $minAppVersion');
-            }
-          }
-        }
-      }
-=======
     // Determine the country code of the locale, defaulting to `US`.
     final country =
         state.countryCodeOverride ?? findCountryCode(locale: locale);
     if (state.debugLogging) {
       print('upgrader: countryCode: $country');
->>>>>>> 8e830d24
     }
 
     // Determine the language code of the locale, defaulting to `en`.
