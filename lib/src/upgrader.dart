--- conflicted
+++ resolved
@@ -244,11 +244,6 @@
             'isFuchsia: ${UpgradeIO.isFuchsia}, '
             'isWeb: ${UpgradeIO.isWeb}');
       }
-<<<<<<< HEAD
-    }
-    _installedVersion = _packageInfo!.version;
-=======
->>>>>>> d1e5a772
 
       if (_packageInfo == null) {
         _packageInfo = await PackageInfo.fromPlatform();
@@ -260,17 +255,15 @@
         }
       }
 
-<<<<<<< HEAD
-    return true;
-=======
+      _installedVersion = _packageInfo!.version;
+
       await _updateVersionInfo();
 
-      _installedVersion = _packageInfo!.version;
+
 
       return true;
     });
     return _futureInit!;
->>>>>>> d1e5a772
   }
 
   Future<bool> _updateVersionInfo() async {
