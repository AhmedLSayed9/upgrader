/*
 * Copyright (c) 2018-2022 Larry Aasen. All rights reserved.
 */

import 'package:flutter/cupertino.dart';
import 'package:flutter/material.dart';
import 'package:flutter/services.dart';
import 'package:flutter_test/flutter_test.dart';
import 'package:package_info_plus/package_info_plus.dart';
import 'package:shared_preferences/shared_preferences.dart';
import 'package:upgrader/upgrader.dart';

import 'fake_appcast.dart';
import 'mock_itunes_client.dart';
import 'mock_play_store_client.dart';

// Platform.operatingSystem can be "macos" or "linux" in a unit test.
// defaultTargetPlatform is TargetPlatform.android in a unit test.

void main() {
  late SharedPreferences preferences;

  const sharedPrefsChannel = MethodChannel(
    'plugins.flutter.io/shared_preferences',
  );

  const kEmptyPreferences = <String, dynamic>{};

  setUp(() async {
    // This idea to mock the shared preferences taken from:
    /// https://github.com/flutter/plugins/blob/master/packages/shared_preferences/test/shared_preferences_test.dart
    sharedPrefsChannel.setMockMethodCallHandler((MethodCall methodCall) async {
      if (methodCall.method == 'getAll') {
        return kEmptyPreferences;
      }
      if (methodCall.method == 'clear' ||
          methodCall.method == 'remove' ||
          methodCall.method == 'setString') {
        return true;
      }
      return null;
    });
    preferences = await SharedPreferences.getInstance();
    await Upgrader.clearSavedSettings();
  });

  tearDown(() async {
    await preferences.clear();
  });

  testWidgets('test Upgrader sharedInstance', (WidgetTester tester) async {
    final upgrader1 = Upgrader.sharedInstance;
    expect(upgrader1, isNotNull);
    final upgrader2 = Upgrader.sharedInstance;
    expect(upgrader2, isNotNull);
    expect(upgrader1 == upgrader2, isTrue);
  }, skip: false);

  testWidgets('test Upgrader class', (WidgetTester tester) async {
    final client = MockITunesSearchClient.setupMockClient();
    final upgrader = Upgrader(platform: TargetPlatform.iOS, client: client);

    expect(tester.takeException(), null);
    await tester.pumpAndSettle();
    try {
      expect(upgrader.appName(), 'Upgrader');
    } catch (e) {
      expect(e, upgrader.notInitializedExceptionMessage);
    }

    upgrader.installPackageInfo(
        packageInfo: PackageInfo(
            appName: 'Upgrader',
            packageName: 'com.larryaasen.upgrader',
            version: '1.9.9',
            buildNumber: '400'));
    await upgrader.initialize();

    // Calling initialize() a second time should do nothing
    await upgrader.initialize();

    expect(upgrader.appName(), 'Upgrader');
    expect(upgrader.currentAppStoreVersion(), '5.6');
    expect(upgrader.currentInstalledVersion(), '1.9.9');
    expect(upgrader.isUpdateAvailable(), true);

    upgrader.installAppStoreVersion('1.2.3');
    expect(upgrader.currentAppStoreVersion(), '1.2.3');
  }, skip: false);

  testWidgets('test installAppStoreListingURL', (WidgetTester tester) async {
    final upgrader = Upgrader();
    upgrader.installAppStoreListingURL(
        'https://itunes.apple.com/us/app/google-maps-transit-food/id585027354?mt=8&uo=4');

    expect(upgrader.currentAppStoreListingURL(),
        'https://itunes.apple.com/us/app/google-maps-transit-food/id585027354?mt=8&uo=4');
  }, skip: false);

  testWidgets('test UpgradeWidget', (WidgetTester tester) async {
    final client = MockITunesSearchClient.setupMockClient();
    final upgrader = Upgrader(
        platform: TargetPlatform.iOS, client: client, debugLogging: true);

    upgrader.installPackageInfo(
        packageInfo: PackageInfo(
            appName: 'Upgrader',
            packageName: 'com.larryaasen.upgrader',
            version: '0.9.9',
            buildNumber: '400'));
    await upgrader.initialize();

    var called = false;
    var notCalled = true;
    upgrader.onUpdate = () {
      called = true;
      return true;
    };
    upgrader.onIgnore = () {
      notCalled = false;
      return true;
    };
    upgrader.onLater = () {
      notCalled = false;
      return true;
    };

    expect(upgrader.isUpdateAvailable(), true);
    expect(upgrader.isTooSoon(), false);

    expect(upgrader.messages, isNotNull);

<<<<<<< HEAD
    expect(upgrader.messages.buttonTitleIgnore, 'IGNORE');
    expect(upgrader.messages.buttonTitleLater, 'LATER');
    expect(upgrader.messages.buttonTitleUpdate, 'UPDATE NOW');

    upgrader.messages = MyUpgraderMessages();

    expect(upgrader.messages.buttonTitleIgnore, 'aaa');
    expect(upgrader.messages.buttonTitleLater, 'bbb');
    expect(upgrader.messages.buttonTitleUpdate, 'ccc');
=======
    expect(upgrader.messages!.buttonTitleIgnore, 'IGNORE');
    expect(upgrader.messages!.buttonTitleLater, 'LATER');
    expect(upgrader.messages!.buttonTitleUpdate, 'UPDATE NOW');
    expect(upgrader.messages!.releaseNotes, 'Release Notes');

    upgrader.messages = MyUpgraderMessages();

    expect(upgrader.messages!.buttonTitleIgnore, 'aaa');
    expect(upgrader.messages!.buttonTitleLater, 'bbb');
    expect(upgrader.messages!.buttonTitleUpdate, 'ccc');
    expect(upgrader.messages!.releaseNotes, 'ddd');
>>>>>>> be0edf63

    await tester.pumpWidget(_MyWidget(upgrader: upgrader));

    expect(find.text('Upgrader test'), findsOneWidget);
    expect(find.text('Upgrading'), findsOneWidget);

    // Pump the UI so the upgrader can display its dialog
    await tester.pumpAndSettle();
    await tester.pumpAndSettle();

    expect(upgrader.isTooSoon(), true);

    expect(find.text(upgrader.messages.title), findsOneWidget);
    expect(find.text(upgrader.message()), findsOneWidget);
    expect(find.text(upgrader.messages!.releaseNotes), findsOneWidget);
    expect(find.text(upgrader.releaseNotes!), findsOneWidget);
    expect(find.text(upgrader.messages.prompt), findsOneWidget);
    expect(find.byType(TextButton), findsNWidgets(3));
<<<<<<< HEAD
    expect(find.text(upgrader.messages.buttonTitleIgnore), findsOneWidget);
    expect(find.text(upgrader.messages.buttonTitleLater), findsOneWidget);
    expect(find.text(upgrader.messages.buttonTitleUpdate), findsOneWidget);
=======
    expect(find.text(upgrader.messages!.buttonTitleIgnore), findsOneWidget);
    expect(find.text(upgrader.messages!.buttonTitleLater), findsOneWidget);
    expect(find.text(upgrader.messages!.buttonTitleUpdate), findsOneWidget);
    expect(find.text(upgrader.messages!.releaseNotes), findsOneWidget);
>>>>>>> be0edf63

    await tester.tap(find.text(upgrader.messages.buttonTitleUpdate));
    await tester.pumpAndSettle();
<<<<<<< HEAD
    expect(find.text(upgrader.messages.buttonTitleIgnore), findsNothing);
    expect(find.text(upgrader.messages.buttonTitleLater), findsNothing);
    expect(find.text(upgrader.messages.buttonTitleUpdate), findsNothing);
=======
    expect(find.text(upgrader.messages!.buttonTitleIgnore), findsNothing);
    expect(find.text(upgrader.messages!.buttonTitleLater), findsNothing);
    expect(find.text(upgrader.messages!.buttonTitleUpdate), findsNothing);
    expect(find.text(upgrader.messages!.releaseNotes), findsNothing);
>>>>>>> be0edf63
    expect(called, true);
    expect(notCalled, true);
  }, skip: false);

  testWidgets('test UpgradeWidget Cupertino', (WidgetTester tester) async {
    final client = MockITunesSearchClient.setupMockClient();
    final upgrader = Upgrader(
        platform: TargetPlatform.iOS, client: client, debugLogging: true);

    upgrader.installPackageInfo(
        packageInfo: PackageInfo(
            appName: 'Upgrader',
            packageName: 'com.larryaasen.upgrader',
            version: '0.9.9',
            buildNumber: '400'));
    await upgrader.initialize();

    var called = false;
    var notCalled = true;
    upgrader.onUpdate = () {
      called = true;
      return true;
    };
    upgrader.onIgnore = () {
      notCalled = false;
      return true;
    };
    upgrader.onLater = () {
      notCalled = false;
      return true;
    };

    expect(upgrader.isUpdateAvailable(), true);
    expect(upgrader.isTooSoon(), false);

    expect(upgrader.messages, isNotNull);

    expect(upgrader.messages.buttonTitleIgnore, 'IGNORE');
    expect(upgrader.messages.buttonTitleLater, 'LATER');
    expect(upgrader.messages.buttonTitleUpdate, 'UPDATE NOW');

    upgrader.messages = MyUpgraderMessages();

    expect(upgrader.messages.buttonTitleIgnore, 'aaa');
    expect(upgrader.messages.buttonTitleLater, 'bbb');
    expect(upgrader.messages.buttonTitleUpdate, 'ccc');
    upgrader.dialogStyle = UpgradeDialogStyle.cupertino;

    await tester.pumpWidget(_MyWidget(upgrader: upgrader));

    expect(find.text('Upgrader test'), findsOneWidget);
    expect(find.text('Upgrading'), findsOneWidget);

    // Pump the UI so the upgrader can display its dialog
    await tester.pumpAndSettle();
    await tester.pumpAndSettle();

    expect(upgrader.isTooSoon(), true);

    expect(find.text(upgrader.messages.title), findsOneWidget);
    expect(find.text(upgrader.message()), findsOneWidget);
    expect(find.text(upgrader.messages!.releaseNotes), findsOneWidget);
    expect(find.text(upgrader.releaseNotes!), findsOneWidget);
    expect(find.text(upgrader.messages.prompt), findsOneWidget);
    expect(find.byType(CupertinoDialogAction), findsNWidgets(3));
    expect(find.text(upgrader.messages.buttonTitleIgnore), findsOneWidget);
    expect(find.text(upgrader.messages.buttonTitleLater), findsOneWidget);
    expect(find.text(upgrader.messages.buttonTitleUpdate), findsOneWidget);

    await tester.tap(find.text(upgrader.messages.buttonTitleUpdate));
    await tester.pumpAndSettle();
    expect(find.text(upgrader.messages.buttonTitleIgnore), findsNothing);
    expect(find.text(upgrader.messages.buttonTitleLater), findsNothing);
    expect(find.text(upgrader.messages.buttonTitleUpdate), findsNothing);
    expect(called, true);
    expect(notCalled, true);
  }, skip: false);
  testWidgets('test UpgradeWidget ignore', (WidgetTester tester) async {
    final client = MockITunesSearchClient.setupMockClient();
    final upgrader = Upgrader(platform: TargetPlatform.iOS, client: client);

    upgrader.installPackageInfo(
        packageInfo: PackageInfo(
            appName: 'Upgrader',
            packageName: 'com.larryaasen.upgrader',
            version: '0.9.9',
            buildNumber: '400'));
    await upgrader.initialize();

    var called = false;
    var notCalled = true;
    upgrader.onIgnore = () {
      called = true;
      return true;
    };
    upgrader.onUpdate = () {
      notCalled = false;
      return true;
    };
    upgrader.onLater = () {
      notCalled = false;
      return true;
    };

    expect(upgrader.isTooSoon(), false);

    await tester.pumpWidget(_MyWidget(upgrader: upgrader));

    // Pump the UI so the upgrader can display its dialog
    await tester.pumpAndSettle();
    await tester.pumpAndSettle();

    await tester.tap(find.text(upgrader.messages.buttonTitleIgnore));
    await tester.pumpAndSettle();
    expect(find.text(upgrader.messages.buttonTitleIgnore), findsNothing);
    expect(called, true);
    expect(notCalled, true);
  }, skip: false);

  testWidgets('test UpgradeWidget later', (WidgetTester tester) async {
    final client = MockITunesSearchClient.setupMockClient();
    final upgrader = Upgrader(platform: TargetPlatform.iOS, client: client);

    upgrader.installPackageInfo(
        packageInfo: PackageInfo(
            appName: 'Upgrader',
            packageName: 'com.larryaasen.upgrader',
            version: '0.9.9',
            buildNumber: '400'));
    await upgrader.initialize();

    var called = false;
    var notCalled = true;
    upgrader.onLater = () {
      called = true;
      return true;
    };
    upgrader.onIgnore = () {
      notCalled = false;
      return true;
    };
    upgrader.onUpdate = () {
      notCalled = false;
      return true;
    };

    expect(upgrader.isTooSoon(), false);

    await tester.pumpWidget(_MyWidget(upgrader: upgrader));

    // Pump the UI so the upgrader can display its dialog
    await tester.pumpAndSettle();
    await tester.pumpAndSettle();

    await tester.tap(find.text(upgrader.messages.buttonTitleLater));
    await tester.pumpAndSettle();
    expect(find.text(upgrader.messages.buttonTitleLater), findsNothing);
    expect(called, true);
    expect(notCalled, true);
  }, skip: false);

  testWidgets('test UpgradeWidget pop scope', (WidgetTester tester) async {
    final client = MockITunesSearchClient.setupMockClient();
    final upgrader = Upgrader(platform: TargetPlatform.iOS, client: client);

    upgrader.installPackageInfo(
        packageInfo: PackageInfo(
            appName: 'Upgrader',
            packageName: 'com.larryaasen.upgrader',
            version: '0.9.9',
            buildNumber: '400'));
    await upgrader.initialize();

    var called = false;
    upgrader.shouldPopScope = () {
      called = true;
      return true;
    };

    expect(upgrader.isTooSoon(), false);

    await tester.pumpWidget(_MyWidget(upgrader: upgrader));

    // Pump the UI so the upgrader can display its dialog
    await tester.pumpAndSettle();
    await tester.pumpAndSettle();

    // TODO: this test does not pop scope because there is no way to do that.
    // await tester.pageBack();
    // await tester.pumpAndSettle();
    // expect(find.text(upgrader.messages.buttonTitleLater), findsNothing);
    expect(called, false);
  }, skip: false);

  testWidgets('test UpgradeWidget Card upgrade', (WidgetTester tester) async {
    final client = MockITunesSearchClient.setupMockClient();
    final upgrader = Upgrader(
        platform: TargetPlatform.iOS, client: client, debugLogging: true);

    upgrader.installPackageInfo(
        packageInfo: PackageInfo(
            appName: 'Upgrader',
            packageName: 'com.larryaasen.upgrader',
            version: '0.9.9',
            buildNumber: '400'));
    await upgrader.initialize();

    expect(upgrader.messages, isNotNull);

    var called = false;
    var notCalled = true;
    upgrader.onUpdate = () {
      called = true;
      return true;
    };
    upgrader.onLater = () {
      notCalled = false;
      return true;
    };
    upgrader.onIgnore = () {
      notCalled = false;
      return true;
    };

    expect(upgrader.isTooSoon(), false);

    await tester.pumpWidget(_MyWidgetCard(upgrader: upgrader));

    // Pump the UI so the upgrade card is displayed
    await tester.pumpAndSettle();

    expect(find.text(upgrader.messages!.releaseNotes), findsOneWidget);
    expect(find.text(upgrader.releaseNotes!), findsOneWidget);
    await tester.tap(find.text(upgrader.messages.buttonTitleUpdate));
    await tester.pumpAndSettle();

    expect(called, true);
    expect(notCalled, true);
    expect(find.text(upgrader.messages.buttonTitleUpdate), findsNothing);
  }, skip: false);

  testWidgets('test UpgradeWidget Card ignore', (WidgetTester tester) async {
    final client = MockITunesSearchClient.setupMockClient();
    final upgrader = Upgrader(
        platform: TargetPlatform.iOS, client: client, debugLogging: true);

    upgrader.installPackageInfo(
        packageInfo: PackageInfo(
            appName: 'Upgrader',
            packageName: 'com.larryaasen.upgrader',
            version: '0.9.9',
            buildNumber: '400'));
    await upgrader.initialize();

    var called = false;
    var notCalled = true;
    upgrader.onIgnore = () {
      called = true;
      return true;
    };
    upgrader.onLater = () {
      notCalled = false;
      return true;
    };
    upgrader.onUpdate = () {
      notCalled = false;
      return true;
    };

    expect(upgrader.isTooSoon(), false);

    await tester.pumpWidget(_MyWidgetCard(upgrader: upgrader));

    // Pump the UI so the upgrade card is displayed
    await tester.pumpAndSettle();

    await tester.tap(find.text(upgrader.messages.buttonTitleIgnore));
    await tester.pumpAndSettle();

    expect(called, true);
    expect(notCalled, true);
    expect(find.text(upgrader.messages.buttonTitleIgnore), findsNothing);
  }, skip: false);

  testWidgets('test UpgradeWidget Card later', (WidgetTester tester) async {
    final client = MockITunesSearchClient.setupMockClient();
    final upgrader = Upgrader(
        platform: TargetPlatform.iOS, client: client, debugLogging: true);

    upgrader.installPackageInfo(
        packageInfo: PackageInfo(
            appName: 'Upgrader',
            packageName: 'com.larryaasen.upgrader',
            version: '0.9.9',
            buildNumber: '400'));
    await upgrader.initialize();

    var called = false;
    var notCalled = true;
    upgrader.onLater = () {
      called = true;
      return true;
    };
    upgrader.onIgnore = () {
      notCalled = false;
      return true;
    };
    upgrader.onUpdate = () {
      notCalled = false;
      return true;
    };

    expect(upgrader.isTooSoon(), false);

    await tester.pumpWidget(_MyWidgetCard(upgrader: upgrader));

    // Pump the UI so the upgrade card is displayed
    await tester.pumpAndSettle(const Duration(milliseconds: 5000));

    await tester.tap(find.text(upgrader.messages.buttonTitleLater));
    await tester.pumpAndSettle();

    expect(called, true);
    expect(notCalled, true);
    expect(find.text(upgrader.messages.buttonTitleLater), findsNothing);
  }, skip: false);

  testWidgets('test upgrader minAppVersion', (WidgetTester tester) async {
    final client = MockITunesSearchClient.setupMockClient();
    final upgrader = Upgrader(
        platform: TargetPlatform.iOS, client: client, debugLogging: true);
    upgrader.minAppVersion = '1.0.0';

    upgrader.installPackageInfo(
        packageInfo: PackageInfo(
            appName: 'Upgrader',
            packageName: 'com.larryaasen.upgrader',
            version: '0.9.9',
            buildNumber: '400'));
    await upgrader.initialize();

    expect(upgrader.isTooSoon(), false);
    upgrader.minAppVersion = '0.5.0';
    expect(upgrader.belowMinAppVersion(), false);
    upgrader.minAppVersion = '1.0.0';
    expect(upgrader.belowMinAppVersion(), true);
    upgrader.minAppVersion = null;
    expect(upgrader.belowMinAppVersion(), false);
    upgrader.minAppVersion = 'empty';
    expect(upgrader.belowMinAppVersion(), false);
    upgrader.minAppVersion = '0.9.9+4';
    expect(upgrader.belowMinAppVersion(), false);
    upgrader.minAppVersion = '0.9.9-5.2.pre';
    expect(upgrader.belowMinAppVersion(), false);
    upgrader.minAppVersion = '1.0.0-5.2.pre';
    expect(upgrader.belowMinAppVersion(), true);

    upgrader.minAppVersion = '1.0.0';

    await tester.pumpWidget(_MyWidgetCard(upgrader: upgrader));

    // Pump the UI so the upgrade card is displayed
    await tester.pumpAndSettle(const Duration(milliseconds: 5000));

    expect(find.text(upgrader.messages.buttonTitleIgnore), findsNothing);
    expect(find.text(upgrader.messages.buttonTitleLater), findsNothing);
    expect(find.text(upgrader.messages.buttonTitleUpdate), findsOneWidget);
  }, skip: false);

  testWidgets('test upgrader minAppVersion description android',
      (WidgetTester tester) async {
    final client = await MockPlayStoreSearchClient.setupMockClient();
    final upgrader = Upgrader(
        platform: TargetPlatform.android, client: client, debugLogging: true);

    upgrader.installPackageInfo(
        packageInfo: PackageInfo(
            appName: 'Upgrader',
            packageName: 'com.testing.test2',
            version: '2.9.9',
            buildNumber: '400'));
    await upgrader.initialize();

    expect(upgrader.belowMinAppVersion(), true);
    expect(upgrader.minAppVersion, '4.5.6');
  }, skip: false);

  testWidgets('test upgrader minAppVersion description ios',
      (WidgetTester tester) async {
    final client = MockITunesSearchClient.setupMockClient(
      description: 'Use this app. [:mav: 4.5.6]',
    );
    final upgrader = Upgrader(
        platform: TargetPlatform.iOS, client: client, debugLogging: true);

    upgrader.installPackageInfo(
        packageInfo: PackageInfo(
            appName: 'Upgrader',
            packageName: 'com.larryaasen.upgrader',
            version: '2.9.9',
            buildNumber: '400'));
    await upgrader.initialize();

    expect(upgrader.belowMinAppVersion(), true);
    expect(upgrader.minAppVersion, '4.5.6');
  }, skip: false);

  testWidgets('test UpgradeWidget unknown app', (WidgetTester tester) async {
    final client = MockITunesSearchClient.setupMockClient();
    final upgrader = Upgrader(
        platform: TargetPlatform.iOS,
        client: client,
        debugLogging: true,
        countryCode: 'IT');

    upgrader.installPackageInfo(
        packageInfo: PackageInfo(
            appName: 'MyApp',
            packageName: 'com.google.MyApp',
            version: '0.1.0',
            buildNumber: '1'));
    await upgrader.initialize();

    var called = false;
    var notCalled = true;
    upgrader.onLater = () {
      called = true;
      return true;
    };
    upgrader.onIgnore = () {
      notCalled = false;
      return true;
    };
    upgrader.onUpdate = () {
      notCalled = false;
      return true;
    };

    expect(upgrader.isTooSoon(), false);

    await tester.pumpWidget(_MyWidgetCard(upgrader: upgrader));

    // Pump the UI so the upgrade card is displayed
    await tester.pumpAndSettle();

    final laterButton = find.text(upgrader.messages.buttonTitleLater);
    expect(laterButton, findsNothing);

    expect(called, false);
    expect(notCalled, true);
  }, skip: false);

  group('initialize', () {
    test('should use fake Appcast', () async {
      final fakeAppcast = FakeAppcast();
      final client = MockITunesSearchClient.setupMockClient();
      final upgrader = Upgrader(
          platform: TargetPlatform.iOS,
          client: client,
          debugLogging: true,
          appcastConfig: fakeAppcast.config,
          appcast: fakeAppcast)
        ..installPackageInfo(
          packageInfo: PackageInfo(
            appName: 'Upgrader',
            packageName: 'com.larryaasen.upgrader',
            version: '1.9.6',
            buildNumber: '42',
          ),
        );

      await upgrader.initialize();

      expect(fakeAppcast.callCount, greaterThan(0));
    }, skip: false);

    test('durationUntilAlertAgain defaults to 3 days', () async {
      final upgrader = Upgrader();
      expect(upgrader.durationUntilAlertAgain, const Duration(days: 3));
    }, skip: false);

    test('durationUntilAlertAgain is 0 days', () async {
      final upgrader =
          Upgrader(durationUntilAlertAgain: const Duration(seconds: 0));
      expect(upgrader.durationUntilAlertAgain, const Duration(seconds: 0));

      UpgradeAlert(upgrader: upgrader);
      expect(upgrader.durationUntilAlertAgain, const Duration(seconds: 0));

      UpgradeCard(upgrader: upgrader);
      expect(upgrader.durationUntilAlertAgain, const Duration(seconds: 0));
    }, skip: false);

    test('durationUntilAlertAgain card is valid', () async {
      final upgrader =
          Upgrader(durationUntilAlertAgain: const Duration(days: 3));
      UpgradeCard(upgrader: upgrader);
      expect(upgrader.durationUntilAlertAgain, const Duration(days: 3));

      final upgrader2 =
          Upgrader(durationUntilAlertAgain: const Duration(days: 10));
      final _ = UpgradeCard(upgrader: upgrader2);
      expect(upgrader2.durationUntilAlertAgain, const Duration(days: 10));
    }, skip: false);

    test('durationUntilAlertAgain alert is valid', () async {
      final upgrader =
          Upgrader(durationUntilAlertAgain: const Duration(days: 3));
      UpgradeAlert(upgrader: upgrader);
      expect(upgrader.durationUntilAlertAgain, const Duration(days: 3));

      final upgrader2 =
          Upgrader(durationUntilAlertAgain: const Duration(days: 10));
      UpgradeAlert(upgrader: upgrader2);
      expect(upgrader2.durationUntilAlertAgain, const Duration(days: 10));
    }, skip: false);
  });

  group('shouldDisplayUpgrade', () {
    test('should respect debugDisplayAlways property', () {
      final client = MockITunesSearchClient.setupMockClient();
      final upgrader = Upgrader(
          platform: TargetPlatform.iOS, client: client, debugLogging: true);

      expect(upgrader.shouldDisplayUpgrade(), false);
      upgrader.debugDisplayAlways = true;
      expect(upgrader.shouldDisplayUpgrade(), true);
      upgrader.debugDisplayAlways = false;
      expect(upgrader.shouldDisplayUpgrade(), false);

      // Test the willDisplayUpgrade callback
      var notCalled = true;
      upgrader.willDisplayUpgrade = (
          {required bool display,
          String? minAppVersion,
          String? installedVersion,
          String? appStoreVersion}) {
        expect(display, false);
        expect(minAppVersion, isNull);
        expect(installedVersion, isNull);
        expect(appStoreVersion, isNull);
        notCalled = false;
      };
      expect(upgrader.shouldDisplayUpgrade(), false);
      expect(notCalled, false);

      upgrader.debugDisplayAlways = true;
      notCalled = true;
      upgrader.willDisplayUpgrade = (
          {required bool display,
          String? minAppVersion,
          String? installedVersion,
          String? appStoreVersion}) {
        expect(display, true);
        expect(minAppVersion, isNull);
        expect(installedVersion, isNull);
        expect(appStoreVersion, isNull);
        notCalled = false;
      };
      expect(upgrader.shouldDisplayUpgrade(), true);
      expect(notCalled, false);
    }, skip: false);

    test('should return true when version is below minAppVersion', () async {
      final upgrader = Upgrader(
          debugLogging: true,
          platform: TargetPlatform.iOS,
          client: MockITunesSearchClient.setupMockClient())
        ..minAppVersion = '2.0.0'
        ..installPackageInfo(
          packageInfo: PackageInfo(
            appName: 'Upgrader',
            packageName: 'com.larryaasen.upgrader',
            version: '1.9.6',
            buildNumber: '42',
          ),
        );

      await upgrader.initialize();
      var notCalled = true;
      upgrader.willDisplayUpgrade = (
          {required bool display,
          String? minAppVersion,
          String? installedVersion,
          String? appStoreVersion}) {
        expect(display, true);
        expect(minAppVersion, '2.0.0');
        expect(upgrader.minAppVersion, '2.0.0');
        expect(installedVersion, '1.9.6');
        expect(appStoreVersion, '5.6');
        notCalled = false;
      };

      final shouldDisplayUpgrade = upgrader.shouldDisplayUpgrade();

      expect(shouldDisplayUpgrade, isTrue);
      expect(notCalled, false);
    }, skip: false);

    test('should return true when bestItem has critical update', () async {
      final upgrader = Upgrader(
          debugLogging: true,
          platform: TargetPlatform.iOS,
          client: MockITunesSearchClient.setupMockClient())
        ..installPackageInfo(
          packageInfo: PackageInfo(
            appName: 'Upgrader',
            packageName: 'com.larryaasen.upgrader',
            version: '2.0.0',
            buildNumber: '42',
          ),
        );

      await upgrader.initialize();

      final shouldDisplayUpgrade = upgrader.shouldDisplayUpgrade();

      expect(shouldDisplayUpgrade, isTrue);
    }, skip: false);

    test('packageInfo is empty', () async {
      final upgrader = Upgrader(
          client: MockITunesSearchClient.setupMockClient(),
          platform: TargetPlatform.iOS,
          debugLogging: true)
        ..installPackageInfo(
          packageInfo: PackageInfo(
            appName: '',
            packageName: '',
            version: '',
            buildNumber: '',
          ),
        );

      await upgrader.initialize();
      expect(upgrader.shouldDisplayUpgrade(), isFalse);
      expect(upgrader.appName(), isEmpty);
      expect(upgrader.currentInstalledVersion(), isEmpty);
    }, skip: false);
  });

  test('test UpgraderMessages', () {
    verifyMessages(UpgraderMessages(code: 'en'), 'en');
    verifyMessages(UpgraderMessages(code: 'ar'), 'ar');
    verifyMessages(UpgraderMessages(code: 'bn'), 'bn');
    verifyMessages(UpgraderMessages(code: 'es'), 'es');
    verifyMessages(UpgraderMessages(code: 'fa'), 'fa');
    verifyMessages(UpgraderMessages(code: 'fil'), 'fil');
    verifyMessages(UpgraderMessages(code: 'fr'), 'fr');
    verifyMessages(UpgraderMessages(code: 'de'), 'de');
    verifyMessages(UpgraderMessages(code: 'el'), 'el');
    verifyMessages(UpgraderMessages(code: 'ht'), 'ht');
    verifyMessages(UpgraderMessages(code: 'hu'), 'hu');
    verifyMessages(UpgraderMessages(code: 'id'), 'id');
    verifyMessages(UpgraderMessages(code: 'it'), 'it');
    verifyMessages(UpgraderMessages(code: 'ja'), 'ja');
    verifyMessages(UpgraderMessages(code: 'kk'), 'kk');
    verifyMessages(UpgraderMessages(code: 'km'), 'km');
    verifyMessages(UpgraderMessages(code: 'ko'), 'ko');
    verifyMessages(UpgraderMessages(code: 'lt'), 'lt');
    verifyMessages(UpgraderMessages(code: 'mn'), 'mn');
    verifyMessages(UpgraderMessages(code: 'nb'), 'nb');
    verifyMessages(UpgraderMessages(code: 'nl'), 'nl');
    verifyMessages(UpgraderMessages(code: 'pt'), 'pt');
    verifyMessages(UpgraderMessages(code: 'pl'), 'pl');
    verifyMessages(UpgraderMessages(code: 'ru'), 'ru');
    verifyMessages(UpgraderMessages(code: 'sv'), 'sv');
    verifyMessages(UpgraderMessages(code: 'ta'), 'ta');
    verifyMessages(UpgraderMessages(code: 'tr'), 'tr');
    verifyMessages(UpgraderMessages(code: 'uk'), 'uk');
    verifyMessages(UpgraderMessages(code: 'vi'), 'vi');
  }, skip: false);
}

void verifyMessages(UpgraderMessages messages, String code) {
  expect(messages.languageCode, code);
  expect(messages.message(UpgraderMessage.body)!.isNotEmpty, isTrue);
  expect(
      messages.message(UpgraderMessage.buttonTitleIgnore)!.isNotEmpty, isTrue);
  expect(
      messages.message(UpgraderMessage.buttonTitleLater)!.isNotEmpty, isTrue);
  expect(
      messages.message(UpgraderMessage.buttonTitleUpdate)!.isNotEmpty, isTrue);
  expect(messages.message(UpgraderMessage.prompt)!.isNotEmpty, isTrue);
  expect(messages.message(UpgraderMessage.title)!.isNotEmpty, isTrue);
}

class _MyWidget extends StatelessWidget {
  final Upgrader upgrader;
  const _MyWidget({Key? key, required this.upgrader}) : super(key: key);

  @override
  Widget build(BuildContext context) {
    return MaterialApp(
      title: 'Upgrader test',
      home: Scaffold(
        appBar: AppBar(
          title: const Text('Upgrader test'),
        ),
        body: UpgradeAlert(
            upgrader: upgrader,
            child: Column(
              children: const <Widget>[Text('Upgrading')],
            )),
      ),
    );
  }
}

class _MyWidgetCard extends StatelessWidget {
  final Upgrader upgrader;
  const _MyWidgetCard({Key? key, required this.upgrader}) : super(key: key);

  @override
  Widget build(BuildContext context) {
    return MaterialApp(
      title: 'Upgrader test',
      home: Scaffold(
        appBar: AppBar(
          title: const Text('Upgrader test'),
        ),
        body: Column(
          children: <Widget>[UpgradeCard(upgrader: upgrader)],
        ),
      ),
    );
  }
}

class MyUpgraderMessages extends UpgraderMessages {
  @override
  String get buttonTitleIgnore => 'aaa';
  @override
  String get buttonTitleLater => 'bbb';
  @override
  String get buttonTitleUpdate => 'ccc';
  @override
  String get releaseNotes => 'ddd';
}<|MERGE_RESOLUTION|>--- conflicted
+++ resolved
@@ -130,17 +130,6 @@
 
     expect(upgrader.messages, isNotNull);
 
-<<<<<<< HEAD
-    expect(upgrader.messages.buttonTitleIgnore, 'IGNORE');
-    expect(upgrader.messages.buttonTitleLater, 'LATER');
-    expect(upgrader.messages.buttonTitleUpdate, 'UPDATE NOW');
-
-    upgrader.messages = MyUpgraderMessages();
-
-    expect(upgrader.messages.buttonTitleIgnore, 'aaa');
-    expect(upgrader.messages.buttonTitleLater, 'bbb');
-    expect(upgrader.messages.buttonTitleUpdate, 'ccc');
-=======
     expect(upgrader.messages!.buttonTitleIgnore, 'IGNORE');
     expect(upgrader.messages!.buttonTitleLater, 'LATER');
     expect(upgrader.messages!.buttonTitleUpdate, 'UPDATE NOW');
@@ -152,7 +141,6 @@
     expect(upgrader.messages!.buttonTitleLater, 'bbb');
     expect(upgrader.messages!.buttonTitleUpdate, 'ccc');
     expect(upgrader.messages!.releaseNotes, 'ddd');
->>>>>>> be0edf63
 
     await tester.pumpWidget(_MyWidget(upgrader: upgrader));
 
@@ -171,29 +159,17 @@
     expect(find.text(upgrader.releaseNotes!), findsOneWidget);
     expect(find.text(upgrader.messages.prompt), findsOneWidget);
     expect(find.byType(TextButton), findsNWidgets(3));
-<<<<<<< HEAD
-    expect(find.text(upgrader.messages.buttonTitleIgnore), findsOneWidget);
-    expect(find.text(upgrader.messages.buttonTitleLater), findsOneWidget);
-    expect(find.text(upgrader.messages.buttonTitleUpdate), findsOneWidget);
-=======
     expect(find.text(upgrader.messages!.buttonTitleIgnore), findsOneWidget);
     expect(find.text(upgrader.messages!.buttonTitleLater), findsOneWidget);
     expect(find.text(upgrader.messages!.buttonTitleUpdate), findsOneWidget);
     expect(find.text(upgrader.messages!.releaseNotes), findsOneWidget);
->>>>>>> be0edf63
 
     await tester.tap(find.text(upgrader.messages.buttonTitleUpdate));
     await tester.pumpAndSettle();
-<<<<<<< HEAD
-    expect(find.text(upgrader.messages.buttonTitleIgnore), findsNothing);
-    expect(find.text(upgrader.messages.buttonTitleLater), findsNothing);
-    expect(find.text(upgrader.messages.buttonTitleUpdate), findsNothing);
-=======
     expect(find.text(upgrader.messages!.buttonTitleIgnore), findsNothing);
     expect(find.text(upgrader.messages!.buttonTitleLater), findsNothing);
     expect(find.text(upgrader.messages!.buttonTitleUpdate), findsNothing);
     expect(find.text(upgrader.messages!.releaseNotes), findsNothing);
->>>>>>> be0edf63
     expect(called, true);
     expect(notCalled, true);
   }, skip: false);
